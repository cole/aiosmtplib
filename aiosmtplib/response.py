"""
SMTPResponse class, a simple namedtuple of (code, message).
"""
from typing import NamedTuple


__all__ = ("SMTPResponse",)


<<<<<<< HEAD
BaseResponse = NamedTuple("BaseResponse", [("code", int), ("message", str)])


class SMTPResponse(BaseResponse):
=======
class SMTPResponse(NamedTuple):
>>>>>>> 9d14ebbc
    """
    NamedTuple of server response code and server response message.

    ``code`` and ``message`` can be accessed via attributes or indexes:

        >>> response = SMTPResponse(200, "OK")
        >>> response.message
        'OK'
        >>> response[0]
        200
        >>> response.code
        200

    """

    code: int
    message: str

    def __repr__(self) -> str:
        return f"({self.code}, {self.message})"

    def __str__(self) -> str:
        return f"{self.code} {self.message}"<|MERGE_RESOLUTION|>--- conflicted
+++ resolved
@@ -7,14 +7,7 @@
 __all__ = ("SMTPResponse",)
 
 
-<<<<<<< HEAD
-BaseResponse = NamedTuple("BaseResponse", [("code", int), ("message", str)])
-
-
-class SMTPResponse(BaseResponse):
-=======
 class SMTPResponse(NamedTuple):
->>>>>>> 9d14ebbc
     """
     NamedTuple of server response code and server response message.
 
