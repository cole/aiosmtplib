--- conflicted
+++ resolved
@@ -85,11 +85,7 @@
     assert mock_auth.received_commands == [b"AUTH PLAIN " + b64data]
 
 
-<<<<<<< HEAD
-async def test_auth_plain_success_bytes(mock_auth):
-=======
 async def test_auth_plain_success_bytes(mock_auth: DummySMTPAuth) -> None:
->>>>>>> 9d14ebbc
     """
     Check that auth_plain base64 encodes the username/password when given as bytes.
     """
@@ -102,11 +98,7 @@
     assert mock_auth.received_commands == [b"AUTH PLAIN " + b64data]
 
 
-<<<<<<< HEAD
-async def test_auth_plain_error(mock_auth):
-=======
 async def test_auth_plain_error(mock_auth: DummySMTPAuth) -> None:
->>>>>>> 9d14ebbc
     mock_auth.responses.append(FAILURE_RESPONSE)
 
     with pytest.raises(SMTPAuthenticationError):
@@ -127,23 +119,6 @@
 
     b64username = base64.b64encode(username.encode("utf-8"))
     b64password = base64.b64encode(password.encode("utf-8"))
-<<<<<<< HEAD
-
-    assert mock_auth.received_commands == [b"AUTH LOGIN " + b64username, b64password]
-
-
-async def test_auth_login_success_bytes(mock_auth):
-    continue_response = (SMTPStatus.auth_continue, "VXNlcm5hbWU6")
-    mock_auth.responses.extend([continue_response, SUCCESS_RESPONSE])
-
-    username = "ภาษา".encode("tis-620")
-    password = "ไทย".encode("tis-620")
-    await mock_auth.auth_login(username, password)
-
-    b64username = base64.b64encode(username)
-    b64password = base64.b64encode(password)
-=======
->>>>>>> 9d14ebbc
 
     assert mock_auth.received_commands == [b"AUTH LOGIN " + b64username, b64password]
 
@@ -200,11 +175,7 @@
     assert mock_auth.received_commands == [b"AUTH CRAM-MD5", expected_command]
 
 
-<<<<<<< HEAD
-async def test_auth_crammd5_success_bytes(mock_auth):
-=======
 async def test_auth_crammd5_success_bytes(mock_auth: DummySMTPAuth) -> None:
->>>>>>> 9d14ebbc
     continue_response = (
         SMTPStatus.auth_continue,
         base64.b64encode(b"secretteststring").decode("utf-8"),
@@ -222,11 +193,7 @@
     assert mock_auth.received_commands == [b"AUTH CRAM-MD5", expected_command]
 
 
-<<<<<<< HEAD
-async def test_auth_crammd5_initial_error(mock_auth):
-=======
 async def test_auth_crammd5_initial_error(mock_auth: DummySMTPAuth) -> None:
->>>>>>> 9d14ebbc
     mock_auth.responses.append(FAILURE_RESPONSE)
 
     with pytest.raises(SMTPAuthenticationError):
