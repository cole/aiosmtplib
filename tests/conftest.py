"""
Pytest fixtures and config.
"""
import asyncio
import email.header
import email.message
import email.mime.multipart
import email.mime.text
import pathlib
import socket
import ssl
import sys
import traceback
from pathlib import Path
from typing import Any, Callable, Coroutine, Dict, List, Optional, Tuple, Type, Union

import hypothesis
import pytest
import trustme
from aiosmtpd.controller import Controller as SMTPDController
from aiosmtpd.smtp import SMTP as SMTPD

from aiosmtplib import SMTP, SMTPStatus
from aiosmtplib.sync import shutdown_loop

from .auth import DummySMTPAuth
from .smtpd import RecordingHandler, TestSMTPD


try:
    import uvloop
except ImportError:
    HAS_UVLOOP = False
else:
    HAS_UVLOOP = True
BASE_CERT_PATH = Path("tests/certs/")
IS_PYPY = hasattr(sys, "pypy_version_info")

# pypy can take a while to generate data, so don't fail the test due to health checks.
if IS_PYPY:
    base_settings = hypothesis.settings(
        suppress_health_check=(hypothesis.HealthCheck.too_slow,)
    )
else:
    base_settings = hypothesis.settings()
hypothesis.settings.register_profile("dev", parent=base_settings, max_examples=10)
hypothesis.settings.register_profile("ci", parent=base_settings, max_examples=100)


class ParamFixtureRequest(pytest.FixtureRequest):
    param: Any


class AsyncPytestWarning(pytest.PytestWarning):
    pass


class EchoServerProtocol(asyncio.Protocol):
    def connection_made(self, transport: asyncio.BaseTransport) -> None:
        self.transport = transport

    def data_received(self, data: bytes) -> None:
        self.transport.write(data)  # type: ignore


def pytest_addoption(parser: Any) -> None:
    parser.addoption(
        "--event-loop",
        action="store",
        default="asyncio",
        choices=["asyncio", "uvloop"],
        help="event loop to run tests on",
    )
    parser.addoption(
        "--bind-addr",
        action="store",
        default="localhost",
        help="address to bind on for network tests",
    )


# Event loop handling #


@pytest.fixture(scope="session")
def event_loop_policy(
    request: pytest.FixtureRequest,
) -> asyncio.AbstractEventLoopPolicy:
    loop_type = request.config.getoption("--event-loop")
    if loop_type == "uvloop":
        if not HAS_UVLOOP:
            raise RuntimeError("uvloop not installed.")
        old_policy = asyncio.get_event_loop_policy()
        policy = uvloop.EventLoopPolicy()
        asyncio.set_event_loop_policy(policy)
        request.addfinalizer(lambda: asyncio.set_event_loop_policy(old_policy))

    return asyncio.get_event_loop_policy()


@pytest.fixture(scope="function")
def event_loop(
    request: pytest.FixtureRequest, event_loop_policy: asyncio.AbstractEventLoopPolicy
) -> asyncio.AbstractEventLoop:
    verbosity = request.config.getoption("verbose", default=0)
    old_loop = event_loop_policy.get_event_loop()
    loop = event_loop_policy.new_event_loop()
    event_loop_policy.set_event_loop(loop)

    def handle_async_exception(
        loop: asyncio.AbstractEventLoop, context: Dict[str, Any]
    ) -> None:
        message = f'{context["message"]}: {context["exception"]!r}'
        if verbosity > 1:
            message += "\n"
            message += f"Future: {context['future']!r}"
            message += "\nTraceback:\n"
            message += "".join(traceback.format_list(context["source_traceback"]))

        request.node.warn(AsyncPytestWarning(message))

    loop.set_exception_handler(handle_async_exception)

    def cleanup() -> None:
        shutdown_loop(loop)
        event_loop_policy.set_event_loop(old_loop)

    request.addfinalizer(cleanup)

    return loop


# Session scoped static values #


@pytest.fixture(scope="session")
def bind_address(request: pytest.FixtureRequest) -> str:
    """Server side address for socket binding"""
    return str(request.config.getoption("--bind-addr"))


@pytest.fixture(scope="session")
def hostname(bind_address: str) -> str:
    return bind_address


@pytest.fixture(scope="session")
def recipient_str() -> str:
    return "recipient@example.com"


@pytest.fixture(scope="session")
def sender_str() -> str:
    return "sender@example.com"


@pytest.fixture(scope="session")
def message_str(recipient_str: str, sender_str: str) -> str:
    return (
        "Content-Type: multipart/mixed; "
        'boundary="===============6842273139637972052=="\n'
        "MIME-Version: 1.0\n"
        f"To: {recipient_str}\n"
        f"From: {sender_str}\n"
        "Subject: A message\n\n"
        "--===============6842273139637972052==\n"
        'Content-Type: text/plain; charset="us-ascii"\n'
        "MIME-Version: 1.0\n"
        "Content-Transfer-Encoding: 7bit\n\n"
        "Hello World\n"
        "--===============6842273139637972052==--\n"
    )


@pytest.fixture(scope="session")
def smtpd_class() -> Type[SMTPD]:
    return TestSMTPD


@pytest.fixture(scope="session")
def cert_authority() -> trustme.CA:
    return trustme.CA()


@pytest.fixture(scope="session")
def unknown_cert_authority() -> trustme.CA:
    return trustme.CA()


@pytest.fixture(scope="session")
def valid_server_cert(cert_authority: trustme.CA, hostname: str) -> trustme.LeafCert:
    return cert_authority.issue_cert(hostname)


@pytest.fixture(scope="session")
def valid_client_cert(cert_authority: trustme.CA, hostname: str) -> trustme.LeafCert:
    return cert_authority.issue_cert(f"user@{hostname}")


@pytest.fixture(scope="session")
def invalid_client_cert(
    unknown_cert_authority: trustme.CA, hostname: str
) -> trustme.LeafCert:
    return unknown_cert_authority.issue_cert(f"user@{hostname}")


@pytest.fixture(scope="session")
def client_tls_context(
    cert_authority: trustme.CA, valid_client_cert: trustme.LeafCert
) -> ssl.SSLContext:
    tls_context = ssl.create_default_context()
    cert_authority.configure_trust(tls_context)
    valid_client_cert.configure_cert(tls_context)

    return tls_context


@pytest.fixture(scope="session")
def server_tls_context(
    cert_authority: trustme.CA, valid_server_cert: trustme.LeafCert
) -> ssl.SSLContext:
    tls_context = ssl.create_default_context(ssl.Purpose.CLIENT_AUTH)
    cert_authority.configure_trust(tls_context)
    valid_server_cert.configure_cert(tls_context)
    tls_context.verify_mode = ssl.CERT_OPTIONAL

    return tls_context


@pytest.fixture(scope="function")
def ca_cert_path(tmp_path: pathlib.Path, cert_authority: trustme.CA) -> str:
    cert_authority.cert_pem.write_to_path(tmp_path / "ca.pem")

    return str(tmp_path / "ca.pem")


@pytest.fixture(scope="function")
def valid_cert_path(tmp_path: pathlib.Path, valid_client_cert: trustme.LeafCert) -> str:
    for pem in valid_client_cert.cert_chain_pems:
        pem.write_to_path(tmp_path / "valid.pem", append=True)

    return str(tmp_path / "valid.pem")


@pytest.fixture(scope="function")
def valid_key_path(tmp_path: pathlib.Path, valid_client_cert: trustme.LeafCert) -> str:
    valid_client_cert.private_key_pem.write_to_path(tmp_path / "valid.key")

    return str(tmp_path / "valid.key")


@pytest.fixture(scope="function")
def invalid_cert_path(
    tmp_path: pathlib.Path, invalid_client_cert: trustme.LeafCert
) -> str:
    for pem in invalid_client_cert.cert_chain_pems:
        pem.write_to_path(tmp_path / "invalid.pem", append=True)

    return str(tmp_path / "invalid.pem")


@pytest.fixture(scope="function")
def invalid_key_path(
    tmp_path: pathlib.Path, invalid_client_cert: trustme.LeafCert
) -> str:
    invalid_client_cert.private_key_pem.write_to_path(tmp_path / "invalid.key")
    return str(tmp_path / "invalid.key")


@pytest.fixture(scope="session")
def auth_username() -> str:
    return "test"


@pytest.fixture(scope="session")
<<<<<<< HEAD
def bind_address(request):
    """Server side address for socket binding"""
    return request.config.getoption("--bind-addr")
=======
def auth_password() -> str:
    return "test"


# Error code params #
>>>>>>> 9d14ebbc


@pytest.fixture(
    scope="function",
    params=[
        SMTPStatus.mailbox_unavailable,
        SMTPStatus.unrecognized_command,
        SMTPStatus.bad_command_sequence,
        SMTPStatus.syntax_error,
    ],
    ids=[
        SMTPStatus.mailbox_unavailable.name,
        SMTPStatus.unrecognized_command.name,
        SMTPStatus.bad_command_sequence.name,
        SMTPStatus.syntax_error.name,
    ],
)
def error_code(request: ParamFixtureRequest) -> int:
    return int(request.param.value)


# Auth #


@pytest.fixture(scope="function")
def mock_auth() -> DummySMTPAuth:
    return DummySMTPAuth()


# Messages #


@pytest.fixture(scope="function")
def compat32_message(recipient_str: str, sender_str: str) -> email.message.Message:
    message = email.message.Message()
    message["To"] = email.header.Header(recipient_str)
    message["From"] = email.header.Header(sender_str)
    message["Subject"] = "A message"
    message.set_payload("Hello World")

    return message


@pytest.fixture(scope="function")
def mime_message(
    recipient_str: str, sender_str: str
) -> email.mime.multipart.MIMEMultipart:
    message = email.mime.multipart.MIMEMultipart()
    message["To"] = recipient_str
    message["From"] = sender_str
    message["Subject"] = "A message"
    message.attach(email.mime.text.MIMEText("Hello World"))

    return message


@pytest.fixture(scope="function", params=["mime_multipart", "compat32"])
def message(
    request: ParamFixtureRequest,
    compat32_message: email.message.Message,
    mime_message: email.message.EmailMessage,
) -> Union[email.message.Message, email.message.EmailMessage]:
    if request.param == "compat32":
        return compat32_message
    else:
        return mime_message


# Server helpers and factories #


@pytest.fixture(scope="function")
def received_messages() -> List[email.message.EmailMessage]:
    return []


@pytest.fixture(scope="function")
def received_commands() -> List[Tuple[str, Tuple[Any, ...]]]:
    return []


@pytest.fixture(scope="function")
def smtpd_responses() -> List[str]:
    return []


@pytest.fixture(scope="function")
def smtpd_handler(
    received_messages: List[email.message.EmailMessage],
    received_commands: List[Tuple[str, Tuple[Any, ...]]],
    smtpd_responses: List[str],
) -> RecordingHandler:
    return RecordingHandler(received_messages, received_commands, smtpd_responses)


@pytest.fixture(scope="session")
def smtpd_auth_callback(
    auth_username: str, auth_password: str
) -> Callable[[str, bytes, bytes], bool]:
    def auth_callback(mechanism: str, username: bytes, password: bytes) -> bool:
        return bool(
            username.decode("utf-8") == auth_username
            and password.decode("utf-8") == auth_password
        )

    return auth_callback


# Mock response #


@pytest.fixture(scope="session")
def smtpd_mock_response_delayed_ok() -> Callable[[SMTPD], Coroutine[Any, Any, None]]:
    async def mock_response_delayed_ok(smtpd: SMTPD, *args: Any, **kwargs: Any) -> None:
        await asyncio.sleep(1.0)
        await smtpd.push("250 all done")

    return mock_response_delayed_ok


@pytest.fixture(scope="session")
def smtpd_mock_response_delayed_read() -> Callable[[SMTPD], Coroutine[Any, Any, None]]:
    async def mock_response_delayed_read(
        smtpd: SMTPD, *args: Any, **kwargs: Any
    ) -> None:
        await smtpd.push("220-hi")
        await asyncio.sleep(1.0)

    return mock_response_delayed_read


@pytest.fixture(scope="session")
def smtpd_mock_response_done() -> Callable[[SMTPD], Coroutine[Any, Any, None]]:
    async def mock_response_done(smtpd: SMTPD, *args: Any, **kwargs: Any) -> None:
        if args and args[0]:
            smtpd.session.host_name = args[0]
        await smtpd.push("250 done")

    return mock_response_done


@pytest.fixture(scope="session")
def smtpd_mock_response_done_then_close() -> Callable[
    [SMTPD], Coroutine[Any, Any, None]
]:
    async def mock_response_done_then_close(
        smtpd: SMTPD, *args: Any, **kwargs: Any
    ) -> None:
        if args and args[0]:
            smtpd.session.host_name = args[0]
        await smtpd.push("250 done")
        await smtpd.push("221 bye now")
        await smtpd.transport.close()

    return mock_response_done_then_close


@pytest.fixture(scope="session")
def smtpd_mock_response_error() -> Callable[[SMTPD], Coroutine[Any, Any, None]]:
    async def mock_response_error(smtpd: SMTPD, *args: Any, **kwargs: Any) -> None:
        await smtpd.push("555 error")

    return mock_response_error


@pytest.fixture(scope="session")
def smtpd_mock_response_error_disconnect() -> Callable[
    [SMTPD], Coroutine[Any, Any, None]
]:
    async def mock_response_error_disconnect(
        smtpd: SMTPD, *args: Any, **kwargs: Any
    ) -> None:
        await smtpd.push("501 error")
        await smtpd.transport.close()

    return mock_response_error_disconnect


@pytest.fixture(scope="session")
def smtpd_mock_response_bad_data() -> Callable[[SMTPD], Coroutine[Any, Any, None]]:
    async def mock_response_bad_data(smtpd: SMTPD, *args: Any, **kwargs: Any) -> None:
        smtpd._writer.write(b"250 \xFF\xFF\xFF\xFF\r\n")
        await smtpd._writer.drain()

    return mock_response_bad_data


@pytest.fixture(scope="session")
def smtpd_mock_response_gibberish() -> Callable[[SMTPD], Coroutine[Any, Any, None]]:
    async def mock_response_gibberish(smtpd: SMTPD, *args: Any, **kwargs: Any) -> None:
        smtpd._writer.write("wefpPSwrsfa2sdfsdf")
        await smtpd._writer.drain()

    return mock_response_gibberish


@pytest.fixture(scope="session")
def smtpd_mock_response_expn() -> Callable[[SMTPD], Coroutine[Any, Any, None]]:
    async def mock_response_expn(smtpd: SMTPD, *args: Any, **kwargs: Any) -> None:
        await smtpd.push(
            """250-Joseph Blow <jblow@example.com>
250 Alice Smith <asmith@example.com>"""
        )

    return mock_response_expn


@pytest.fixture(scope="session")
def smtpd_mock_response_ehlo_minimal() -> Callable[[SMTPD], Coroutine[Any, Any, None]]:
    async def mock_response_ehlo(smtpd: SMTPD, *args: Any, **kwargs: Any) -> None:
        if args and args[0]:
            smtpd.session.host_name = args[0]

        await smtpd.push("250 HELP")

    return mock_response_ehlo


@pytest.fixture(scope="session")
def smtpd_mock_response_ehlo_full() -> Callable[[SMTPD], Coroutine[Any, Any, None]]:
    async def mock_response_ehlo(smtpd: SMTPD, *args: Any, **kwargs: Any) -> None:
        if args and args[0]:
            smtpd.session.host_name = args[0]

        await smtpd.push(
            """250-localhost
250-PIPELINING
250-8BITMIME
250-SIZE 512000
250-DSN
250-ENHANCEDSTATUSCODES
250-EXPN
250-HELP
250-SAML
250-SEND
250-SOML
250-TURN
250-XADR
250-XSTA
250-ETRN
250 XGEN"""
        )

    return mock_response_ehlo


@pytest.fixture(scope="session")
def smtpd_mock_response_unavailable() -> Callable[[SMTPD], Coroutine[Any, Any, None]]:
    async def mock_response_unavailable(
        smtpd: SMTPD, *args: Any, **kwargs: Any
    ) -> None:
        await smtpd.push("421 retry in 5 minutes")
        await smtpd.transport.close()

    return mock_response_unavailable


@pytest.fixture(scope="session")
def smtpd_mock_response_tls_not_available() -> Callable[
    [SMTPD], Coroutine[Any, Any, None]
]:
    async def mock_tls_not_available(smtpd: SMTPD, *args: Any, **kwargs: Any) -> None:
        await smtpd.push("454 please login")

    return mock_tls_not_available


@pytest.fixture(scope="session")
def smtpd_mock_response_tls_ready_disconnect() -> Callable[
    [SMTPD], Coroutine[Any, Any, None]
]:
    async def mock_response_tls_ready_disconnect(
        smtpd: SMTPD, *args: Any, **kwargs: Any
    ) -> None:
        await smtpd.push("220 go for it")
        await smtpd.transport.close()

    return mock_response_tls_ready_disconnect


@pytest.fixture(scope="session")
def smtpd_mock_response_disconnect() -> Callable[[SMTPD], Coroutine[Any, Any, None]]:
    async def mock_response_disconnect(smtpd: SMTPD, *args: Any, **kwargs: Any) -> None:
        await smtpd.transport.close()

    return mock_response_disconnect


@pytest.fixture(scope="session")
def smtpd_mock_response_eof() -> Callable[[SMTPD], Coroutine[Any, Any, None]]:
    async def mock_response_eof(smtpd: SMTPD, *args: Any, **kwargs: Any) -> None:
        await smtpd.transport.write_eof()

    return mock_response_eof


@pytest.fixture(scope="session")
def smtpd_mock_response_error_with_code_factory() -> Callable[
    [str], Callable[[SMTPD], Coroutine[Any, Any, None]]
]:
    def factory(error_code: str) -> Callable[[SMTPD], Coroutine[Any, Any, None]]:
        async def mock_error_response(smtpd: SMTPD, *args: Any, **kwargs: Any) -> None:
            await smtpd.push(f"{error_code} error")

        return mock_error_response

    return factory


@pytest.fixture(scope="function")
def smtpd_mock_response_error_with_code(
    error_code: int,
    smtpd_mock_response_error_with_code_factory: Callable[
        [str], Callable[[SMTPD], Coroutine[Any, Any, None]]
    ],
) -> Callable[[SMTPD], Coroutine[Any, Any, None]]:
    return smtpd_mock_response_error_with_code_factory(str(error_code))


@pytest.fixture(
    scope="function",
    params=(str, bytes, Path),
    ids=("str", "bytes", "pathlike"),
)
def socket_path(
    request: ParamFixtureRequest, tmp_path: Path
) -> Union[str, bytes, Path]:
    if sys.platform.startswith("darwin"):
        # Work around OSError: AF_UNIX path too long
        tmp_dir = Path("/tmp")  # nosec
    else:
        tmp_dir = tmp_path

    index = 0
    socket_path = tmp_dir / f"aiosmtplib-test{index}"
    while socket_path.exists():
        index += 1
        socket_path = tmp_dir / f"aiosmtplib-test{index}"

    typed_socket_path: Union[str, bytes, Path] = request.param(socket_path)

    return typed_socket_path


# Servers #


@pytest.fixture(scope="function")
def smtpd_server(
    request: pytest.FixtureRequest,
    event_loop: asyncio.AbstractEventLoop,
    bind_address: str,
    hostname: str,
    smtpd_class: Type[SMTPD],
    smtpd_handler: RecordingHandler,
    server_tls_context: ssl.SSLContext,
    smtpd_auth_callback: Callable[[str, bytes, bytes], bool],
) -> asyncio.AbstractServer:
    def factory() -> SMTPD:
        return smtpd_class(
            smtpd_handler,
            hostname=hostname,
            enable_SMTPUTF8=False,
            tls_context=server_tls_context,
            auth_callback=smtpd_auth_callback,
        )

    server = event_loop.run_until_complete(
        event_loop.create_server(
            factory, host=bind_address, port=0, family=socket.AF_INET
        )
    )

    def close_server() -> None:
        server.close()
        event_loop.run_until_complete(server.wait_closed())

    request.addfinalizer(close_server)

    return server


@pytest.fixture(scope="function")
def smtpd_server_smtputf8(
    request: pytest.FixtureRequest,
    event_loop: asyncio.AbstractEventLoop,
    bind_address: str,
    hostname: str,
    smtpd_class: Type[SMTPD],
    smtpd_handler: RecordingHandler,
    server_tls_context: ssl.SSLContext,
    smtpd_auth_callback: Callable[[str, bytes, bytes], bool],
) -> asyncio.AbstractServer:
    def factory() -> SMTPD:
        return smtpd_class(
            smtpd_handler,
            hostname=hostname,
            enable_SMTPUTF8=True,
            tls_context=server_tls_context,
            auth_callback=smtpd_auth_callback,
        )

    server = event_loop.run_until_complete(
        event_loop.create_server(
            factory, host=bind_address, port=0, family=socket.AF_INET
        )
    )

    def close_server() -> None:
        server.close()
        event_loop.run_until_complete(server.wait_closed())

    request.addfinalizer(close_server)

    return server


@pytest.fixture(scope="function")
def echo_server(
    request: pytest.FixtureRequest,
    bind_address: str,
    event_loop: asyncio.AbstractEventLoop,
) -> asyncio.AbstractServer:
    server = event_loop.run_until_complete(
        event_loop.create_server(
            EchoServerProtocol, host=bind_address, port=0, family=socket.AF_INET
        )
    )

    def close_server() -> None:
        server.close()
        event_loop.run_until_complete(server.wait_closed())

    request.addfinalizer(close_server)

    return server


@pytest.fixture(scope="function")
def smtpd_server_socket_path(
    request: pytest.FixtureRequest,
    event_loop: asyncio.AbstractEventLoop,
    hostname: str,
    socket_path: Union[str, bytes, Path],
    smtpd_class: Type[SMTPD],
    smtpd_handler: RecordingHandler,
    server_tls_context: ssl.SSLContext,
    smtpd_auth_callback: Callable[[str, bytes, bytes], bool],
) -> asyncio.AbstractServer:
    def factory() -> SMTPD:
        return smtpd_class(
            smtpd_handler,
            hostname=hostname,
            enable_SMTPUTF8=False,
            tls_context=server_tls_context,
            auth_callback=smtpd_auth_callback,
        )

    create_server_coro = event_loop.create_unix_server(
        factory,
        path=socket_path,  # type: ignore
    )
    server = event_loop.run_until_complete(create_server_coro)

    def close_server() -> None:
        server.close()
        event_loop.run_until_complete(server.wait_closed())

    request.addfinalizer(close_server)

    return server


@pytest.fixture(scope="function")
def smtpd_server_tls(
    request: pytest.FixtureRequest,
    event_loop: asyncio.AbstractEventLoop,
    bind_address: str,
    smtpd_class: Type[SMTPD],
    smtpd_handler: RecordingHandler,
    server_tls_context: ssl.SSLContext,
) -> asyncio.AbstractServer:
    def factory() -> SMTPD:
        return smtpd_class(
            smtpd_handler,
            hostname=bind_address,
            enable_SMTPUTF8=False,
            tls_context=server_tls_context,
        )

    server = event_loop.run_until_complete(
        event_loop.create_server(
            factory,
            host=bind_address,
            port=0,
            ssl=server_tls_context,
            family=socket.AF_INET,
        )
    )

    def close_server() -> None:
        server.close()
        event_loop.run_until_complete(server.wait_closed())

    request.addfinalizer(close_server)

    return server


@pytest.fixture(scope="function")
def smtpd_controller(
    request: pytest.FixtureRequest, bind_address: str, smtpd_handler: RecordingHandler
) -> SMTPDController:
    # Bind to 0 doesn't work here, so just try until we get an ok port
    # This is pretty ugly, but only used for sync tests
    started = False
    port = 8025
    controller: Optional[SMTPDController]
    while not started:
        try:
            controller = SMTPDController(
                smtpd_handler, hostname=bind_address, port=port
            )
            controller.start()
        except OSError as exc:
            if controller:
                controller.stop()

            if "address already in use" in str(exc):
                port = port + 1
            else:
                raise exc
        else:
            started = True

    if not controller:
        raise RuntimeError("Unable to start controller")

    request.addfinalizer(controller.stop)

    return controller


@pytest.fixture(scope="function")
def smtpd_server_threaded(
    request: pytest.FixtureRequest, smtpd_controller: SMTPDController
) -> asyncio.AbstractServer:
    server: asyncio.AbstractServer = smtpd_controller.server
    return server


# Running server ports #


def _get_server_socket_port(server: asyncio.AbstractServer) -> Optional[int]:
    sockets = getattr(server, "sockets", [])
    if sockets:
        return int(sockets[0].getsockname()[1])

    return None


@pytest.fixture(scope="function")
def smtpd_server_port(smtpd_server: asyncio.AbstractServer) -> Optional[int]:
    return _get_server_socket_port(smtpd_server)


@pytest.fixture(scope="function")
def smtpd_server_smtputf8_port(
    smtpd_server_smtputf8: asyncio.AbstractServer,
) -> Optional[int]:
    return _get_server_socket_port(smtpd_server_smtputf8)


@pytest.fixture(scope="function")
def echo_server_port(echo_server: asyncio.AbstractServer) -> Optional[int]:
    return _get_server_socket_port(echo_server)


@pytest.fixture(scope="function")
def smtpd_server_tls_port(smtpd_server_tls: asyncio.AbstractServer) -> Optional[int]:
    return _get_server_socket_port(smtpd_server_tls)


@pytest.fixture(scope="function")
def smtpd_server_threaded_port(smtpd_controller: SMTPDController) -> int:
    port: int = smtpd_controller.port
    return port


# SMTP Clients #


@pytest.fixture(scope="function")
def smtp_client(hostname: str, smtpd_server_port: int) -> SMTP:
    return SMTP(hostname=hostname, port=smtpd_server_port, timeout=1.0)


@pytest.fixture(scope="function")
def smtp_client_smtputf8(hostname: str, smtpd_server_smtputf8_port: int) -> SMTP:
    return SMTP(hostname=hostname, port=smtpd_server_smtputf8_port, timeout=1.0)


@pytest.fixture(scope="function")
def smtp_client_tls(hostname: str, smtpd_server_tls_port: int) -> SMTP:
    return SMTP(
        hostname=hostname,
        port=smtpd_server_tls_port,
        use_tls=True,
        validate_certs=False,
    )


@pytest.fixture(scope="function")
def smtp_client_threaded(hostname: str, smtpd_server_threaded_port: int) -> SMTP:
    return SMTP(hostname=hostname, port=smtpd_server_threaded_port, timeout=1.0)<|MERGE_RESOLUTION|>--- conflicted
+++ resolved
@@ -273,17 +273,11 @@
 
 
 @pytest.fixture(scope="session")
-<<<<<<< HEAD
-def bind_address(request):
-    """Server side address for socket binding"""
-    return request.config.getoption("--bind-addr")
-=======
 def auth_password() -> str:
     return "test"
 
 
 # Error code params #
->>>>>>> 9d14ebbc
 
 
 @pytest.fixture(
