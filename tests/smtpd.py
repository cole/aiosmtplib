"""
Implements handlers required on top of aiosmtpd for testing.
"""
import asyncio
import logging
from email.errors import HeaderParseError
from email.message import EmailMessage
from typing import Any, List, Optional, Tuple, Union

from aiosmtpd.handlers import Message as MessageHandler
from aiosmtpd.smtp import MISSING
from aiosmtpd.smtp import SMTP as SMTPD
from aiosmtpd.smtp import Envelope, Session, _Missing


log = logging.getLogger("mail.log")


class RecordingHandler(MessageHandler):
    def __init__(
        self,
        messages_list: List[EmailMessage],
        commands_list: List[Tuple[str, Tuple[Any, ...]]],
        responses_list: List[str],
    ):
        self.messages = messages_list
        self.commands = commands_list
        self.responses = responses_list
        super().__init__(message_class=EmailMessage)

    def record_command(self, command: str, *args: Any) -> None:
        self.commands.append((command, tuple(args)))

    def record_server_response(self, status: str) -> None:
        self.responses.append(status)

    def handle_message(self, message: EmailMessage) -> None:
        self.messages.append(message)

    async def handle_EHLO(
        self,
        server: SMTPD,
        session: Session,
        envelope: Envelope,
        hostname: str,
        responses: List[str],
    ) -> List[str]:
        """Advertise auth login support."""
        session.host_name = hostname
        if server._tls_protocol:
            return ["250-AUTH LOGIN"] + responses
        else:
            return responses


class TestSMTPD(SMTPD):
    transport: Optional[asyncio.BaseTransport]

    def _getaddr(self, arg: str) -> Tuple[Optional[str], str]:
        """
        Don't raise an exception on unparsable email address
        """
        address: Optional[str] = None
        rest: str = ""
        try:
            address, rest = super()._getaddr(arg)
        except HeaderParseError:
            pass

        return address, rest

    async def _call_handler_hook(
        self, command: str, *args: Any
    ) -> Union[str, _Missing]:
        self.event_handler.record_command(command, *args)
        return await super()._call_handler_hook(command, *args)

    async def push(self, status: str) -> None:
        await super().push(status)
        self.event_handler.record_server_response(status)

    async def smtp_EXPN(self, arg: str) -> None:
        """
        Pass EXPN to handler hook.
        """
        status = await self._call_handler_hook("EXPN")
        await self.push(
            "502 EXPN not implemented" if isinstance(status, _Missing) else status
        )

    async def smtp_HELP(self, arg: str) -> None:
        """
        Override help to pass to handler hook.
        """
        status = await self._call_handler_hook("HELP")
        if status is MISSING:
            await super().smtp_HELP(arg)
        else:
            await self.push(status)

    async def smtp_STARTTLS(self, arg: str) -> None:
        """
        Override for uvloop compatibility (we use ``set_protocol`` on the transport).
        """
        assert self.transport is not None

        self.event_handler.record_command("STARTTLS", arg)

        log.info("%s STARTTLS", self.session.peer)
        if arg:
            await self.push("501 Syntax: STARTTLS")
            return
        if not self.tls_context:
            await self.push("454 TLS not available")
            return
        await self.push("220 Ready to start TLS")

        # Create SSL layer.
        self._tls_protocol = asyncio.sslproto.SSLProtocol(  # type: ignore
            self.loop, self, self.tls_context, None, server_side=True
        )
        self._original_transport = self.transport
        self._original_transport.set_protocol(self._tls_protocol)

        self.transport = self._tls_protocol._app_transport
<<<<<<< HEAD
        self._tls_protocol.connection_made(self._original_transport)

    async def smtp_AUTH(self, arg):
        self.event_handler.record_command("AUTH", arg)
        if not self._tls_protocol:
            await self.push("530 Must issue a STARTTLS command first.")
            return

        if arg[:5] == "LOGIN":
            await self.smtp_AUTH_LOGIN(arg[6:])
        else:
            await self.push("504 Unsupported AUTH mechanism.")

    async def smtp_AUTH_LOGIN(self, arg):
        username = base64.b64decode(arg)
        log.debug("SMTP AUTH LOGIN user: %s", username)
        await self.push("334 VXNlcm5hbWU6")
        encoded_password = await self._reader.readline()
        log.debug("SMTP AUTH LOGIN password: %s", encoded_password)
        password = base64.b64decode(encoded_password)

        if username == b"test" and password == b"test":
            await self.push("235 You're in!")
        else:
            await self.push("535 Nope.")


class SMTPDController:
    """
    Based on https://github.com/aio-libs/aiosmtpd/blob/master/aiosmtpd/controller.py,
    but we force IPv4.
    """

    def __init__(
        self,
        handler,
        loop=None,
        hostname=None,
        port=8025,
        *,
        ready_timeout=1.0,
        enable_SMTPUTF8=True,
        ssl_context=None
    ):
        self.handler = handler
        self.hostname = hostname
        self.port = port
        self.enable_SMTPUTF8 = enable_SMTPUTF8
        self.ssl_context = ssl_context
        self.loop = asyncio.new_event_loop() if loop is None else loop
        self.server = None
        self._thread = None
        self._thread_exception = None
        self.ready_timeout = ready_timeout

    def factory(self):
        """Allow subclasses to customize the handler/server creation."""
        return TestSMTPD(self.handler, enable_SMTPUTF8=self.enable_SMTPUTF8)

    def _run(self, ready_event):
        asyncio.set_event_loop(self.loop)
        try:
            self.server = self.loop.run_until_complete(
                self.loop.create_server(
                    self.factory,
                    host=self.hostname,
                    port=self.port,
                    ssl=self.ssl_context,
                    family=socket.AF_INET,
                )
            )
        except Exception as error:
            self._thread_exception = error
            return
        self.loop.call_soon(ready_event.set)
        self.loop.run_forever()
        self.server.close()
        self.loop.run_until_complete(self.server.wait_closed())
        self.server = None

    def start(self):
        ready_event = threading.Event()
        self._thread = threading.Thread(target=self._run, args=(ready_event,))
        self._thread.daemon = True
        self._thread.start()
        # Wait a while until the server is responding.
        ready_event.wait(self.ready_timeout)
        if self._thread_exception is not None:
            raise self._thread_exception

    def _stop(self):
        self.loop.stop()
        shutdown_loop(self.loop)

    def stop(self):
        self.loop.call_soon_threadsafe(self._stop)
        self._thread.join()
        self._thread = None
=======
        self._tls_protocol.connection_made(self._original_transport)
>>>>>>> 9d14ebbc
<|MERGE_RESOLUTION|>--- conflicted
+++ resolved
@@ -123,105 +123,4 @@
         self._original_transport.set_protocol(self._tls_protocol)
 
         self.transport = self._tls_protocol._app_transport
-<<<<<<< HEAD
-        self._tls_protocol.connection_made(self._original_transport)
-
-    async def smtp_AUTH(self, arg):
-        self.event_handler.record_command("AUTH", arg)
-        if not self._tls_protocol:
-            await self.push("530 Must issue a STARTTLS command first.")
-            return
-
-        if arg[:5] == "LOGIN":
-            await self.smtp_AUTH_LOGIN(arg[6:])
-        else:
-            await self.push("504 Unsupported AUTH mechanism.")
-
-    async def smtp_AUTH_LOGIN(self, arg):
-        username = base64.b64decode(arg)
-        log.debug("SMTP AUTH LOGIN user: %s", username)
-        await self.push("334 VXNlcm5hbWU6")
-        encoded_password = await self._reader.readline()
-        log.debug("SMTP AUTH LOGIN password: %s", encoded_password)
-        password = base64.b64decode(encoded_password)
-
-        if username == b"test" and password == b"test":
-            await self.push("235 You're in!")
-        else:
-            await self.push("535 Nope.")
-
-
-class SMTPDController:
-    """
-    Based on https://github.com/aio-libs/aiosmtpd/blob/master/aiosmtpd/controller.py,
-    but we force IPv4.
-    """
-
-    def __init__(
-        self,
-        handler,
-        loop=None,
-        hostname=None,
-        port=8025,
-        *,
-        ready_timeout=1.0,
-        enable_SMTPUTF8=True,
-        ssl_context=None
-    ):
-        self.handler = handler
-        self.hostname = hostname
-        self.port = port
-        self.enable_SMTPUTF8 = enable_SMTPUTF8
-        self.ssl_context = ssl_context
-        self.loop = asyncio.new_event_loop() if loop is None else loop
-        self.server = None
-        self._thread = None
-        self._thread_exception = None
-        self.ready_timeout = ready_timeout
-
-    def factory(self):
-        """Allow subclasses to customize the handler/server creation."""
-        return TestSMTPD(self.handler, enable_SMTPUTF8=self.enable_SMTPUTF8)
-
-    def _run(self, ready_event):
-        asyncio.set_event_loop(self.loop)
-        try:
-            self.server = self.loop.run_until_complete(
-                self.loop.create_server(
-                    self.factory,
-                    host=self.hostname,
-                    port=self.port,
-                    ssl=self.ssl_context,
-                    family=socket.AF_INET,
-                )
-            )
-        except Exception as error:
-            self._thread_exception = error
-            return
-        self.loop.call_soon(ready_event.set)
-        self.loop.run_forever()
-        self.server.close()
-        self.loop.run_until_complete(self.server.wait_closed())
-        self.server = None
-
-    def start(self):
-        ready_event = threading.Event()
-        self._thread = threading.Thread(target=self._run, args=(ready_event,))
-        self._thread.daemon = True
-        self._thread.start()
-        # Wait a while until the server is responding.
-        ready_event.wait(self.ready_timeout)
-        if self._thread_exception is not None:
-            raise self._thread_exception
-
-    def _stop(self):
-        self.loop.stop()
-        shutdown_loop(self.loop)
-
-    def stop(self):
-        self.loop.call_soon_threadsafe(self._stop)
-        self._thread.join()
-        self._thread = None
-=======
-        self._tls_protocol.connection_made(self._original_transport)
->>>>>>> 9d14ebbc
+        self._tls_protocol.connection_made(self._original_transport)