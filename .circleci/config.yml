--- conflicted
+++ resolved
@@ -11,79 +11,37 @@
           username: $DOCKERHUB_USERNAME
           password: $DOCKERHUB_PASSWORD
     resource_class: small
-<<<<<<< HEAD
-  py352:
-    docker:
-      - image: "python:3.5.2"
-        auth:
-          username: $DOCKERHUB_USERNAME
-          password: $DOCKERHUB_PASSWORD
-    resource_class: small
-  py35:
-    docker:
-      - image: "python:3.5-buster"
-        auth:
-          username: $DOCKERHUB_USERNAME
-          password: $DOCKERHUB_PASSWORD
-    resource_class: small
-  py36:
-    docker:
-      - image: "python:3.6-buster"
-=======
   py37:
     docker:
       - image: "python:3.7-slim-bullseye"
->>>>>>> 9d14ebbc
-        auth:
-          username: $DOCKERHUB_USERNAME
-          password: $DOCKERHUB_PASSWORD
-    resource_class: small
-<<<<<<< HEAD
-  py37:
-    docker:
-      - image: "python:3.7-buster"
-=======
+        auth:
+          username: $DOCKERHUB_USERNAME
+          password: $DOCKERHUB_PASSWORD
+    resource_class: small
   py38:
     docker:
       - image: "python:3.8-slim-bullseye"
->>>>>>> 9d14ebbc
-        auth:
-          username: $DOCKERHUB_USERNAME
-          password: $DOCKERHUB_PASSWORD
-    resource_class: small
-<<<<<<< HEAD
-  py38:
-    docker:
-      - image: "python:3.8-buster"
-=======
+        auth:
+          username: $DOCKERHUB_USERNAME
+          password: $DOCKERHUB_PASSWORD
+    resource_class: small
   py39:
     docker:
       - image: "python:3.9-slim-bullseye"
->>>>>>> 9d14ebbc
-        auth:
-          username: $DOCKERHUB_USERNAME
-          password: $DOCKERHUB_PASSWORD
-    resource_class: small
-<<<<<<< HEAD
-  py39:
-    docker:
-      - image: "python:3.9-buster"
-=======
+        auth:
+          username: $DOCKERHUB_USERNAME
+          password: $DOCKERHUB_PASSWORD
+    resource_class: small
   py310:
     docker:
       - image: "python:3.10-slim-bullseye"
->>>>>>> 9d14ebbc
         auth:
           username: $DOCKERHUB_USERNAME
           password: $DOCKERHUB_PASSWORD
     resource_class: small
   pypy3:
     docker:
-<<<<<<< HEAD
-      - image: "pypy:3-buster"
-=======
       - image: "pypy:3-slim-bullseye"
->>>>>>> 9d14ebbc
         auth:
           username: $DOCKERHUB_USERNAME
           password: $DOCKERHUB_PASSWORD
@@ -188,10 +146,7 @@
     environment:
       COVERAGE_FILE: "coverage-results/.coverage.<<parameters.executor_name>>"
       HYPOTHESIS_PROFILE: "ci"
-<<<<<<< HEAD
-=======
       BIND_ADDR: "127.0.0.1"
->>>>>>> 9d14ebbc
       TOXENV: "<<parameters.toxenv>>"
     steps:
       - python_version
@@ -258,7 +213,6 @@
       - lint:
           context:
             - docker-hub-credentials
-<<<<<<< HEAD
           filters:
             tags:
               only: /.*/
@@ -272,165 +226,77 @@
           requires:
             - lint
             - build
-=======
-          filters:
-            tags:
-              only: /.*/
-      - build:
->>>>>>> 9d14ebbc
-          context:
-            - docker-hub-credentials
-          filters:
-            tags:
-              only: /.*/
-<<<<<<< HEAD
-      - test:
-          name: "test-py352"
-          executor_name: py352
-          toxenv: "py35-asyncio,py35-uvloop"
-=======
-      - docs:
->>>>>>> 9d14ebbc
-          requires:
-            - lint
-            - build
-          context:
-            - docker-hub-credentials
-<<<<<<< HEAD
-          pre-steps:
-            - run:
-                name: Updating pip
-                command: pip install --upgrade pip
-            - run:
-                name: Updating setuptools
-                command: pip install --upgrade setuptools
-            - run:
-                name: Installing importlib-metadata
-                command: pip install importlib-metadata
-=======
->>>>>>> 9d14ebbc
-          filters:
-            tags:
-              only: /.*/
-      - test:
-<<<<<<< HEAD
-          name: "test-py35"
-          executor_name: py35
-          toxenv: "py35-asyncio,py35-uvloop"
-=======
+          context:
+            - docker-hub-credentials
+          filters:
+            tags:
+              only: /.*/
+      - test:
           name: "test-py37"
           executor_name: py37
           toxenv: "py37-asyncio,py37-uvloop"
->>>>>>> 9d14ebbc
-          requires:
-            - lint
-            - build
-          context:
-            - docker-hub-credentials
-          filters:
-            tags:
-              only: /.*/
-      - test:
-<<<<<<< HEAD
-          name: "test-py36"
-          executor_name: py36
-          toxenv: "py36-asyncio,py36-uvloop"
-=======
+          requires:
+            - lint
+            - build
+          context:
+            - docker-hub-credentials
+          filters:
+            tags:
+              only: /.*/
+      - test:
           name: "test-py38"
           executor_name: py38
           toxenv: "py38-asyncio,py38-uvloop"
->>>>>>> 9d14ebbc
-          requires:
-            - lint
-            - build
-          context:
-            - docker-hub-credentials
-          filters:
-            tags:
-              only: /.*/
-      - test:
-<<<<<<< HEAD
-          name: "test-py37"
-          executor_name: py37
-          toxenv: "py37-asyncio,py37-uvloop"
-=======
+          requires:
+            - lint
+            - build
+          context:
+            - docker-hub-credentials
+          filters:
+            tags:
+              only: /.*/
+      - test:
           name: "test-py39"
           executor_name: py39
           toxenv: "py39-asyncio,py39-uvloop"
->>>>>>> 9d14ebbc
-          requires:
-            - lint
-            - build
-          context:
-            - docker-hub-credentials
-          filters:
-            tags:
-              only: /.*/
-      - test:
-<<<<<<< HEAD
-          name: "test-py38"
-          executor_name: py38
-          toxenv: "py38-asyncio,py38-uvloop"
-=======
+          requires:
+            - lint
+            - build
+          context:
+            - docker-hub-credentials
+          filters:
+            tags:
+              only: /.*/
+      - test:
           name: "test-py310"
           executor_name: py310
           toxenv: "py310-asyncio,py310-uvloop"
->>>>>>> 9d14ebbc
-          requires:
-            - lint
-            - build
-          context:
-            - docker-hub-credentials
-          filters:
-            tags:
-              only: /.*/
-      - test:
-<<<<<<< HEAD
-          name: "test-py39"
-          executor_name: py39
-          toxenv: "py39-asyncio,py39-uvloop"
-=======
+          requires:
+            - lint
+            - build
+          context:
+            - docker-hub-credentials
+          filters:
+            tags:
+              only: /.*/
+      - test:
           name: "test-pypy3"
           executor_name: pypy3
           toxenv: "pypy3-asyncio"
->>>>>>> 9d14ebbc
-          requires:
-            - lint
-            - build
-          context:
-            - docker-hub-credentials
-          filters:
-            tags:
-              only: /.*/
-<<<<<<< HEAD
-      - test:
-          name: "test-pypy3"
-          executor_name: pypy3
-          toxenv: "pypy3-asyncio"
-          requires:
-            - lint
-            - build
-          context:
-            - docker-hub-credentials
-          filters:
-            tags:
-              only: /.*/
-      - coverage:
-          requires:
-            - test-py352
-            - test-py35
-            - test-py36
-            - test-py37
-            - test-py38
-            - test-py39
-=======
+          requires:
+            - lint
+            - build
+          context:
+            - docker-hub-credentials
+          filters:
+            tags:
+              only: /.*/
       - coverage:
           requires:
             - test-py37
             - test-py38
             - test-py39
             - test-py310
->>>>>>> 9d14ebbc
             - test-pypy3
           context:
             - docker-hub-credentials
@@ -442,19 +308,10 @@
             - build
             - lint
             - docs
-<<<<<<< HEAD
-            - test-py352
-            - test-py35
-            - test-py36
-            - test-py37
-            - test-py38
-            - test-py39
-=======
             - test-py37
             - test-py38
             - test-py39
             - test-py310
->>>>>>> 9d14ebbc
             - test-pypy3
           context:
             - docker-hub-credentials
